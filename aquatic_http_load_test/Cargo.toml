[package]
name = "aquatic_http_load_test"
version = "0.2.0"
authors = ["Joakim Frostegård <joakim.frostegard@gmail.com>"]
edition = "2021"
license = "Apache-2.0"
description = "BitTorrent (HTTP over TLS) load tester"
repository = "https://github.com/greatest-ape/aquatic"
keywords = ["http", "benchmark", "peer-to-peer", "torrent", "bittorrent"]
readme = "../README.md"

[[bin]]
name = "aquatic_http_load_test"

[dependencies]
<<<<<<< HEAD
aquatic_cli_helpers = "0.2.0"
aquatic_common = { version = "0.2.0", features = ["with-glommio"] }
aquatic_http_protocol = "0.2.0"
aquatic_toml_config = "0.2.0"
=======
aquatic_cli_helpers = { version = "0.2.0", path = "../aquatic_cli_helpers" }
aquatic_common = { version = "0.2.0", path = "../aquatic_common" }
aquatic_http_protocol = { version = "0.2.0", path = "../aquatic_http_protocol" }
aquatic_toml_config = { version = "0.2.0", path = "../aquatic_toml_config" }
>>>>>>> 7acd12b7

anyhow = "1"
futures-lite = "1"
hashbrown = "0.12"
glommio = "0.7"
log = "0.4"
mimalloc = { version = "0.1", default-features = false }
rand = { version = "0.8", features = ["small_rng"] }
rand_distr = "0.4"
rustls = { version = "0.20", features = ["dangerous_configuration"] }
serde = { version = "1", features = ["derive"] }

[dev-dependencies]
quickcheck = "1"
quickcheck_macros = "1"<|MERGE_RESOLUTION|>--- conflicted
+++ resolved
@@ -13,17 +13,10 @@
 name = "aquatic_http_load_test"
 
 [dependencies]
-<<<<<<< HEAD
-aquatic_cli_helpers = "0.2.0"
-aquatic_common = { version = "0.2.0", features = ["with-glommio"] }
-aquatic_http_protocol = "0.2.0"
-aquatic_toml_config = "0.2.0"
-=======
 aquatic_cli_helpers = { version = "0.2.0", path = "../aquatic_cli_helpers" }
-aquatic_common = { version = "0.2.0", path = "../aquatic_common" }
+aquatic_common = { version = "0.2.0", path = "../aquatic_common", features = ["with-glommio"] }
 aquatic_http_protocol = { version = "0.2.0", path = "../aquatic_http_protocol" }
 aquatic_toml_config = { version = "0.2.0", path = "../aquatic_toml_config" }
->>>>>>> 7acd12b7
 
 anyhow = "1"
 futures-lite = "1"
